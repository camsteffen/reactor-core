--- conflicted
+++ resolved
@@ -36,12 +36,8 @@
 }
 
 dependencies {
-<<<<<<< HEAD
-	compile project(":reactor-core")
+	api project(":reactor-core")
 	compileOnly "com.google.code.findbugs:jsr305:${findbugsVersion}"
-=======
-	api project(":reactor-core")
->>>>>>> f5b77c7a
 
 	// Not putting kotlin-stdlib as implementation to not force it as a transitive lib
 	compileOnly "org.jetbrains.kotlin:kotlin-stdlib:${kotlinVersion}"
