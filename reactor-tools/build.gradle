/*
 * Copyright (c) 2019-Present Pivotal Software Inc, All Rights Reserved.
 *
 * Licensed under the Apache License, Version 2.0 (the "License");
 * you may not use this file except in compliance with the License.
 * You may obtain a copy of the License at
 *
 *       https://www.apache.org/licenses/LICENSE-2.0
 *
 * Unless required by applicable law or agreed to in writing, software
 * distributed under the License is distributed on an "AS IS" BASIS,
 * WITHOUT WARRANTIES OR CONDITIONS OF ANY KIND, either express or implied.
 * See the License for the specific language governing permissions and
 * limitations under the License.
 */

plugins {
    id 'net.bytebuddy.byte-buddy-gradle-plugin' version '1.10.9' apply false
}

apply plugin: 'com.github.johnrengelman.shadow'
apply plugin: 'org.unbroken-dome.test-sets'

description = 'Reactor Tools'

testSets {
    jarFileTest
    javaAgentTest
    buildPluginTest
}

configurations {
    shaded
}

dependencies {
    implementation project(':reactor-core')

    compileOnly "com.google.code.findbugs:jsr305:${findbugsVersion}"
    compileOnly "com.google.code.findbugs:annotations:${findbugsVersion}"

    shaded 'net.bytebuddy:byte-buddy-agent:1.10.9'
    shaded 'net.bytebuddy:byte-buddy:1.10.9'
    for (dependency in project.configurations.shaded.dependencies) {
        compileOnly(dependency)
        testRuntimeOnly(dependency)
        javaAgentTestRuntimeOnly(dependency)
    }

<<<<<<< HEAD
    testImplementation platform("org.junit:junit-bom:${jUnitPlatformVersion}")
    testImplementation "org.junit.jupiter:junit-jupiter-api"
    testRuntime "org.junit.jupiter:junit-jupiter-engine"
=======
    testImplementation "org.junit.jupiter:junit-jupiter-api:${jUnitJupiterVersion}"
    testRuntimeOnly "org.junit.jupiter:junit-jupiter-engine:${jUnitJupiterVersion}"
>>>>>>> a8bdd678

    testImplementation "org.assertj:assertj-core:$assertJVersion"
    testImplementation 'cglib:cglib:3.3.0'

    jarFileTestImplementation 'org.assertj:assertj-core:3.12.2' //FIXME bump in root and use property
}

test {
    // Creates a JVM per test because the agent can be installed only once
    forkEvery = 1
    maxParallelForks = 1
    jvmArgs = [
            "-Xverify:all",
            JavaVersion.current().isJava9Compatible()
                    ? "-Xlog:redefine+class*=warning"
                    : "-XX:TraceRedefineClasses=2"
    ]

    testLogging {
        displayGranularity 1
        showStackTraces = true
        showStandardStreams = true
        exceptionFormat = 'full'
        events "STARTED", "PASSED", "FAILED", "SKIPPED"
    }
}

jar {
    archiveClassifier.set('original')

    manifest {
        attributes(
                'Can-Retransform-Classes': 'true',
                'Can-Redefine-Classes': 'true',
                'Premain-Class': 'reactor.tools.agent.ReactorDebugAgent',
        )
    }
}

shadowJar {
    classifier = null

    dependsOn(project.tasks.jar)
    manifest {
        inheritFrom project.tasks.jar.manifest
    }

    configurations = [project.configurations.shaded]

    project.afterEvaluate {
        dependencies {
            def shadedDependencies = project.configurations
                    .shaded
                    .dependencies
                    .collect { "${it.group}:${it.name}".toString() }
                    .toSet()

            // Exclude every compile-scoped dependency (including the transitive ones)
            for (id in project.configurations.compileClasspath.resolvedConfiguration.resolvedArtifacts*.moduleVersion*.id) {
                def module = "${id.group}:${id.name}".toString()
                if (!shadedDependencies.contains(module)) {
                    project.configurations.shaded.exclude(group: id.group, module: id.name)
                    exclude(dependency(module))
                }
            }
        }
    }

    exclude 'module-info.class'
    exclude 'META-INF/*'
    exclude 'META-INF/maven*/**'
    exclude 'META-INF/versions/*'
    exclude 'META-INF/licenses/*'

    // TODO discuss with ByteBuddy folks how to shade it
    exclude 'win32-x86*/**'
}

project.tasks.build.dependsOn(shadowJar)

task relocateShadowJar(type: com.github.jengelman.gradle.plugins.shadow.tasks.ConfigureShadowRelocation) {
    target = tasks.shadowJar
    prefix = "reactor.tools.shaded"
}

tasks.shadowJar.dependsOn tasks.relocateShadowJar

project.tasks.jarFileTest.configure {
    systemProperty("jarFile", shadowJar.outputs.files.singleFile)
    dependsOn(shadowJar)
}
project.tasks.check.dependsOn(jarFileTest)

task shadedJarTest(type: Test) {
    testClassesDirs = sourceSets.test.output.classesDirs

    Set<? super File> mainOutputs = [
            project.sourceSets.main.output.resourcesDir,
            project.sourceSets.main.java.outputDir,
    ]

    classpath = shadowJar.outputs.files
    // Exclude main outputs since we have the shaded JAR on the classpath already
    classpath += sourceSets.test.runtimeClasspath.filter { !(it in mainOutputs) }

    dependsOn(shadowJar)
}
project.tasks.check.dependsOn(shadedJarTest)

javaAgentTest {
    dependsOn(tasks.shadowJar)

    jvmArgs = [
            "-javaagent:${shadowJar.outputs.files.singleFile}",
            "-Xverify:all",
            JavaVersion.current().isJava9Compatible()
                    ? "-Xlog:redefine+class*=warning"
                    : "-XX:TraceRedefineClasses=2"
    ]
}
project.tasks.check.dependsOn(javaAgentTest)

// See https://github.com/raphw/byte-buddy/issues/833
compileBuildPluginTestJava.doLast(
        new net.bytebuddy.build.gradle.TransformationAction(
                project,
                new net.bytebuddy.build.gradle.ByteBuddyExtension(project).tap {
                    transformation {
                        plugin = "reactor.tools.agent.ReactorDebugByteBuddyPlugin"
                    }
                },
                compileBuildPluginTestJava
        )
)
project.tasks.check.dependsOn(buildPluginTest)

tasks.withType(Test).all {
    useJUnitPlatform()
}

// make the shadow jar the default artifact
['apiElements', 'runtimeElements'].each {
    configurations.getByName(it).outgoing {
        artifacts.clear()
        artifact(shadowJar)
    }
}
configurations.runtime.outgoing.artifacts.clear()

//add original jar to the publication
publishing.publications.mavenJava.artifact(jar)<|MERGE_RESOLUTION|>--- conflicted
+++ resolved
@@ -47,14 +47,9 @@
         javaAgentTestRuntimeOnly(dependency)
     }
 
-<<<<<<< HEAD
     testImplementation platform("org.junit:junit-bom:${jUnitPlatformVersion}")
     testImplementation "org.junit.jupiter:junit-jupiter-api"
-    testRuntime "org.junit.jupiter:junit-jupiter-engine"
-=======
-    testImplementation "org.junit.jupiter:junit-jupiter-api:${jUnitJupiterVersion}"
-    testRuntimeOnly "org.junit.jupiter:junit-jupiter-engine:${jUnitJupiterVersion}"
->>>>>>> a8bdd678
+    testRuntimeOnly "org.junit.jupiter:junit-jupiter-engine"
 
     testImplementation "org.assertj:assertj-core:$assertJVersion"
     testImplementation 'cglib:cglib:3.3.0'
